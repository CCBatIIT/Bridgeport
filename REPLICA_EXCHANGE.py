"""
USAGE: python REPLICA_EXCHANGE.py $INPUT_DIR $NAME $OUTPUT_DIR $REPLICATE $SIM_TIME $NUM_OF_REPLICA

PARAMETERS:
-----------
    INPUT_DIR: absolute path to the directory with input xml and pdb
    NAME: pdb file before the extension
    OUTPUT_DIR: absolute path to the directory where a subdirectory with output will be stored
    REPLICATE: Replicate number of simulation. THIS MUST BE SPECIFIED to avoid accidental overwritting
    SIM_TIME: Total simulation aggregate time. Default is 500 ns. 
    NUM_OF_REPLICA: number of replica to start with between T_min (300 K) and T_max (360 K)
"""


import os, sys
sys.path.append('FultonMarket')
from FultonMarket import FultonMarket


# Inputs
input_dir = sys.argv[1]
name = sys.argv[2]
input_sys = os.path.join(input_dir, name+'_sys.xml')
input_state = os.path.join(input_dir, name+'_state.xml')
input_pdb = os.path.join(input_dir, name+'.pdb')
print(input_pdb)

# Outputs
rep = int(sys.argv[4])
output_dir = os.path.join(sys.argv[3], name + '_' + str(rep))
if not os.path.exists(output_dir):
    os.mkdir(output_dir)
assert os.path.exists(output_dir)

# Simulation parameters
try:
    total_sim_time = int(sys.argv[5])
except:
    total_sim_time = 500

try:
    n_replica = int(sys.argv[6])
except:
    n_replica = 90

# Run rep exchange
market = FultonMarket(input_pdb=input_pdb, input_system=input_sys, input_state=input_state)

selection_string = 'protein and ('
intracellular_CA_inds = [84, 85, 86, 87, 88, 89, 90, 91, 92, 93, 94, 95, 96, 97, 98, 99, 100, 101, 102, 103, 104, 105, 106, 107, 108, 109, 110, 111, 112, 113, 114, 115, 116, 156, 157, 158, 159, 160, 161, 162, 163, 164, 165, 166, 167, 168, 169, 170, 171, 172, 173, 174, 175, 176, 177, 178, 179, 180, 181, 182, 183, 184, 185, 186, 187, 188, 189, 190, 191, 192, 193, 194, 246, 247, 248, 249, 250, 251, 252, 253, 254, 255, 256, 257, 258, 259, 260, 261, 262, 263, 264, 265, 266, 267, 268, 269, 270, 271, 272, 273, 274, 275, 276, 277, 278, 279, 280, 281, 282, 283, 284, 285, 286, 287, 288, 289, 290, 291, 328, 329, 330, 331, 332, 333, 334, 335, 336, 337, 338, 339, 340, 341, 342, 343, 344, 345, 346, 347, 348, 349]
intracellular_CA_inds = [ind - 67 for ind in intracellular_CA_inds]
for ind in intracellular_CA_inds:
    selection_string += f'(name CA and resid {ind}) or '
selection_string = selection_string[:-4] + ')'

market.run(total_sim_time=total_sim_time,
           iteration_length=0.001,
           n_replicates=n_replica,
           T_min=310,
           T_max=367.44,
           output_dir=output_dir,
<<<<<<< HEAD
           restrained_atoms_dsl=selection_string)
=======
           init_overlap_perc=0.10)
>>>>>>> 26d0aa8a
           <|MERGE_RESOLUTION|>--- conflicted
+++ resolved
@@ -59,9 +59,4 @@
            T_min=310,
            T_max=367.44,
            output_dir=output_dir,
-<<<<<<< HEAD
            restrained_atoms_dsl=selection_string)
-=======
-           init_overlap_perc=0.10)
->>>>>>> 26d0aa8a
-           