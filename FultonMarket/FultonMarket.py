from openmm import *
from openmm.app import *
from openmmtools import states, mcmc, multistate
from openmmtools.states import SamplerState
from openmmtools.multistate import ParallelTemperingSampler, MultiStateReporter
from openmmtools.utils.utils import TrackedQuantity
import tempfile
import os, sys
sys.path.append('../MotorRow')
import numpy as np
np.seterr(divide='ignore', invalid='ignore')
import netCDF4 as nc
from typing import List
from datetime import datetime
import mdtraj as md
from shorten_replica_exchange import truncate_ncdf
from Randolph import Randolph
import faulthandler
faulthandler.enable()

geometric_distribution = lambda min_val, max_val, n_vals: [min_val + (max_val - min_val) * (math.exp(float(i) / float(n_vals-1)) - 1.0) / (math.e - 1.0) for i in range(n_vals)]
spring_constant_unit = (unit.joule)/(unit.angstrom*unit.angstrom*unit.mole)

class FultonMarket():
    """
    Replica exchange
    """

    def __init__(self, input_pdb: str, input_system: str, input_state: str=None):
        """
        Initialize a Fulton Market obj. 

        Parameters:
        -----------
            input_pdb (str):
                String path to pdb to run simulation. 

            input_system (str):
                String path to OpenMM system (.xml extension) file that contains parameters for simulation. 

            input_state (str):
                String path to OpenMM state (.xml extension) file that contains state for reference. 


        Returns:
        --------
            FultonMarket obj.
        """
        print(datetime.now().strftime("%m/%d/%Y %H:%M:%S") + '//' + 'Welcome to FultonMarket.', flush=True)
        
        # Unpack .pdb
        self.input_pdb = input_pdb
        self.pdb = PDBFile(input_pdb)
        self.init_positions = self.pdb.getPositions(asNumpy=True)
        print(datetime.now().strftime("%m/%d/%Y %H:%M:%S") + '//' + 'Found input_pdb:', input_pdb, flush=True)


        # Unpack .xml
        self.system =XmlSerializer.deserialize(open(input_system, 'r').read())
        self.init_box_vectors = self.system.getDefaultPeriodicBoxVectors()
        print(datetime.now().strftime("%m/%d/%Y %H:%M:%S") + '//' + 'Found input_system:', input_system, flush=True)


        # Build state
        if input_state != None:
            integrator = LangevinIntegrator(300, 0.01, 2)
            sim = Simulation(self.pdb.topology, self.system, integrator)
            sim.loadState(input_state)
            self.context = sim.context
            print(datetime.now().strftime("%m/%d/%Y %H:%M:%S") + '//' + 'Found input_state:', input_state, flush=True)

    def run(self, 
            total_sim_time: float, 
            iteration_length: float, 
            dt: float=2.0,
            T_min: float=300, 
            T_max: float=367.447, 
            n_replicates: int=12, 
            sim_length=50,
            init_overlap_thresh: float=0.5, 
            term_overlap_thresh: float=0.35,
            output_dir: str=os.path.join(os.getcwd(), 'FultonMarket_output/'),
            restrained_atoms_dsl:str=None,
            spring_centers2_pdb:str=None,
            K=83.68):
        """
        Run parallel tempering replica exchange.
        if restrained_atoms_dsl is provided, then parallel tempering will also be restrained to the initial positions with spring constants K
        if spring_centers2_pdb is also provided, then the spring centers will shift between the initial positions and spring_centers2 at high temperature

        Parameters:
        -----------
            total_sim_time (float):
                Aggregate simulation time from all replicates in nanoseconds.

            iteration_length (float):
                Specify the amount of time between swapping replicates in nanoseconds. 

            dt (float):
                Timestep for simulation. Default is 2.0 femtoseconds.

            T_min (float):
                Minimum temperature in Kelvin. This state will serve as the reference state. Default is 300 K.

            T_max (float):
                Maximum temperature in Kelvin. Default is 360 K.

            n_replicates (int):
                Number of replicates, meaning number of states between T_min and T_max. States are automatically built at with a geometeric distribution towards T_min. Default is 12.

            init_overlap_thresh (float):
                Acceptance rate threshold during first 50 ns simulation to cause restart. Default is 0.50. 

            term_overlap_thresh (float):
                Terminal acceptance rate. If the minimum acceptance rate every falls below this threshold simulation with restart. Default is 0.35.

            output_dir (str):
                String path to output directory to store files. Default is 'FultonMarket_output' in the current working directory.

            restrained_atoms_dsl (str):
                MDTraj selection string, selected atoms will be restrained

            K_max (Float in units (joule)/(angstrom*angstrom*mole)):
                Strongest restraint (low temperature state), restraints weaken as temperature rises
        """

        # Store variables
        self.total_sim_time = total_sim_time
        self.restrained_atoms_dsl = restrained_atoms_dsl
        self.temperatures = [temp*unit.kelvin for temp in geometric_distribution(T_min, T_max, n_replicates)]
        
        if restrained_atoms_dsl is not None: #Leave the top 20% of states unrestrained
            self.spring_constants = [K * spring_constant_unit for i in range(n_replicates)]
            assert len(self.spring_constants) == len(self.temperatures)
            print(datetime.now().strftime("%m/%d/%Y %H:%M:%S") + '//' + 'Running with restraints', flush=True)
        else:
            self.spring_constants = None
        
        if spring_centers2_pdb is not None:
            # Unpack .pdb
            self.spring_centers = self.make_interpolated_positions_array(self.input_pdb, spring_centers2_pdb, n_replicates) #All atoms, not just protein
            print(datetime.now().strftime("%m/%d/%Y %H:%M:%S") + '//' + 'Found Second Spring Centers and Made the Shifting Center Schedule', flush=True)
            # Additionally, in this Umbrella Sampling mode - the temps should all be the max
            self.temperatures = [T_max * unit.kelvin for temp in geometric_distribution(T_min, T_max, n_replicates)]
        elif self.spring_constants is not None:
            self.spring_centers = self.init_positions
            print(datetime.now().strftime("%m/%d/%Y %H:%M:%S") + '//' + 'Restraining All States to the Initial Positions', flush=True)
        else:
            self.spring_centers = None

        ref_state = states.ThermodynamicState(system=self.system, temperature=self.temperatures[0], pressure=1.0*unit.bar)
        self.output_ncdf = os.path.join(output_dir, 'output.ncdf')
        checkpoint_ncdf = os.path.join(output_dir, 'output_checkpoint.ncdf')
        self.save_dir = os.path.join(output_dir, 'saved_variables')
        if not os.path.exists(self.save_dir):
            os.mkdir(self.save_dir)

        print(datetime.now().strftime("%m/%d/%Y %H:%M:%S") + '//' + 'Found total simulation time of', total_sim_time, 'nanoseconds', flush=True)
        print(datetime.now().strftime("%m/%d/%Y %H:%M:%S") + '//' + 'Found iteration length of', iteration_length, 'nanoseconds', flush=True)
        print(datetime.now().strftime("%m/%d/%Y %H:%M:%S") + '//' + 'Found timestep of', dt, 'femtoseconds', flush=True)
        print(datetime.now().strftime("%m/%d/%Y %H:%M:%S") + '//' + 'Found number of replicates', n_replicates, flush=True)
        print(datetime.now().strftime("%m/%d/%Y %H:%M:%S") + '//' + 'Found initial acceptance rate threshold', init_overlap_thresh, flush=True)
        print(datetime.now().strftime("%m/%d/%Y %H:%M:%S") + '//' + 'Found terminal acceptance rate threshold', term_overlap_thresh, flush=True)
        print(datetime.now().strftime("%m/%d/%Y %H:%M:%S") + '//' + 'Found output_dir', output_dir, flush=True)
        print(datetime.now().strftime("%m/%d/%Y %H:%M:%S") + '//' + 'Found Temperature Schedule', [np.round(T._value, 1) for T in self.temperatures], 'Kelvin', flush=True)
        if self.restrained_atoms_dsl is not None:
            print(datetime.now().strftime("%m/%d/%Y %H:%M:%S") + '//' + 'Found Restraint Schedule', [np.round(T._value, 1) for T in self.spring_constants], spring_constant_unit, flush=True)

        # Loop through short 50 ns simulations to allow for .ncdf truncation
        self._configure_experiment_parameters(sim_length=sim_length)
        while self.sim_no < self.total_n_sims:
            
            params = dict(sim_no=self.sim_no,
                          sim_time=self.sim_time,
                          system=self.system,
                          ref_state=ref_state,
                          temperatures=self.temperatures,
                          spring_constants=self.spring_constants,
                          init_positions=self.init_positions,
                          init_box_vectors=self.init_box_vectors,
                          output_dir=output_dir,
                          output_ncdf=self.output_ncdf,
                          checkpoint_ncdf=checkpoint_ncdf,
                          iter_length=iteration_length,
                          dt=dt)
             
            # Initialize Randolph
            if self.sim_no > 0:
                self._load_initial_args() #sets positions, velocities, box_vecs, temperatures, and spring_constants
                params['init_velocities'] = self.init_velocities
                params['init_positions'] = self.init_positions
                params['init_box_vectors'] = self.init_box_vectors
                params['temperatures'] = self.temperatures
                if restrained_atoms_dsl is not None:
                    params['spring_constants'] = self.spring_constants

            elif hasattr(self, 'context'):
                params['context'] = self.context

            if self.restrained_atoms_dsl is not None:
                params['restrained_atoms_dsl'] = self.restrained_atoms_dsl
                params['mdtraj_topology'] = md.Topology.from_openmm(self.pdb.topology)
                params['spring_centers'] = self.spring_centers
            
            simulation = Randolph(**params)
            
            # Run simulation
            simulation.main(init_overlap_thresh=init_overlap_thresh, term_overlap_thresh=term_overlap_thresh)

            # Save simulation
<<<<<<< HEAD
            if self.spring_centers is not None:
                self.sampler_states, self.temperatures, self.spring_constants, self.spring_centers = simulation.save_simulation(self.save_dir)
            elif restrained_atoms_dsl is not None:
                self.sampler_states, self.temperatures, self.spring_constants = simulation.save_simulation(self.save_dir)
=======
            if restrained_atoms_dsl is not None:
                self.temperatures, self.spring_constants = simulation.save_simulation(self.save_dir)
>>>>>>> ca53fd72
            else:
                self.temperatures = simulation.save_simulation(self.save_dir)

            
            # Delete output.ncdf files if not last simulation 
            if not self.sim_no+1 == self.total_n_sims:
                os.remove(self.output_ncdf)
                os.remove(checkpoint_ncdf)

            # Update counter
            self.sim_no += 1
    

    
    def _load_initial_args(self):
        # Get last directory
        load_no = self.sim_no - 1
        load_dir = os.path.join(self.save_dir, str(load_no))
        
        # Load args (not in correct shapes
        self.temperatures = np.load(os.path.join(load_dir, 'temperatures.npy'))
        self.temperatures = [t*unit.kelvin for t in self.temperatures]
        if self.spring_constants is not None:
            self.spring_constants = np.load(os.path.join(load_dir, 'spring_constants.npy'))
            self.spring_constants = [s*spring_constant_unit for s in self.spring_constants]

        if self.spring_centers is not None:
            self.spring_centers = np.load(os.path.join(load_dir, 'spring_centers.npy'))
        
        try:
            init_positions = np.load(os.path.join(load_dir, 'positions.npy'))[-1] 
            init_box_vectors = np.load(os.path.join(load_dir, 'box_vectors.npy'))[-1] 
            init_velocities = np.load(os.path.join(load_dir, 'velocities.npy')) 
            state_inds = np.load(os.path.join(load_dir, 'states.npy'))[-1]
        except:
            try:
                init_positions = np.load(os.path.join(load_dir, 'positions.npy'))[-1]
                init_box_vectors = np.load(os.path.join(load_dir, 'box_vectors.npy'))[-1]
                init_velocities = None
                state_inds = np.load(os.path.join(load_dir, 'states.npy'))[-1]
            except:
                init_velocities, init_positions, init_box_vectors, state_inds = self._recover_arguments()
        
        # Reshape 
        reshaped_init_positions = np.empty((init_positions.shape))
        reshaped_init_box_vectors = np.empty((init_box_vectors.shape))
        for state in range(len(self.temperatures)):
            rep_ind = np.where(state_inds == state)[0]
            reshaped_init_box_vectors[state] = init_box_vectors[rep_ind] 
            reshaped_init_positions[state] = init_positions[rep_ind] 
        if init_velocities is not None:
            reshaped_init_velocities = np.empty((init_velocities.shape))
            for state in range(len(self.temperatures)):
                rep_ind = np.where(state_inds == state)[0]
                reshaped_init_velocities[state] = init_velocities[rep_ind] 
        # Convert to quantities    
        self.init_positions = TrackedQuantity(unit.Quantity(value=np.ma.masked_array(data=reshaped_init_positions, mask=False, fill_value=1e+20), unit=unit.nanometer))
        self.init_box_vectors = TrackedQuantity(unit.Quantity(value=np.ma.masked_array(data=reshaped_init_box_vectors, mask=False, fill_value=1e+20), unit=unit.nanometer))
        if init_velocities is not None:
            self.init_velocities = TrackedQuantity(unit.Quantity(value=np.ma.masked_array(data=reshaped_init_velocities, mask=False, fill_value=1e+20), unit=(unit.nanometer / unit.picosecond)))
        else:
            self.init_velocities = None
            self.context = None

    def _configure_experiment_parameters(self, sim_length=50):
        # Assert that no empty save directories have been made
        assert all([len(os.listdir(os.path.join(self.save_dir, dir))) >= 5 for dir in os.listdir(self.save_dir)]), "You may have an empty save directory, please remove empty or incomplete save directories before continuing :)"
        
        # Configure experiment parameters
        self.sim_no = len(os.listdir(self.save_dir))
        print(datetime.now().strftime("%m/%d/%Y %H:%M:%S") + '//' + 'Found n_sims_completed to be', self.sim_no, flush=True)
        self.sim_time = sim_length # ns
        self.total_n_sims = np.ceil(self.total_sim_time / self.sim_time)
        print(datetime.now().strftime("%m/%d/%Y %H:%M:%S") + '//' + 'Calculated total_n_sims to be', self.total_n_sims, flush=True)
    
    def _recover_arguments(self):
        ncfile = nc.Dataset(self.output_ncdf, 'r')
        
        # Read
        velocities = ncfile.variables['velocities'][-1].data
        positions = ncfile.variables['positions'][-1].data
        box_vectors = ncfile.variables['box_vectors'][-1].data
        state_inds = ncfile.variables['states'][-1].data
        
        ncfile.close()
        
        return velocities, positions, box_vectors, state_inds

    def make_interpolated_positions_array(self, spring_centers1_pdb, spring_centers2_pdb, num_replicates):
        """
        Create a positions array linearly interpolating from spring_centers1_pdb to spring_centers2_pdb
        """
        #Get the important coordinates from two pdbs, aligning them
        traj1, traj2 = md.load(spring_centers1_pdb), md.load(spring_centers2_pdb)
        prot_inds1, prot_inds2 = traj1.top.select('protein'), traj2.top.select('protein')
        assert np.alltrue(prot_inds1 == prot_inds2)
        not_prot_inds1 = traj1.top.select('not protein')
        traj2 = traj2.superpose(traj1, atom_indices=prot_inds1)
        xyz1, xyz2 = traj1.xyz[0], traj2.xyz[0]
        #Create the array
        positions_array = np.empty((num_replicates, xyz1.shape[0], 3))
        lambdas = np.linspace(1,0,num_replicates)
        gammas = 1 - lambdas
        for i in range(num_replicates):
            positions_array[i, prot_inds1] = lambdas[i]*xyz1[prot_inds1] + gammas[i]*xyz2[prot_inds2]
            positions_array[i, not_prot_inds1] = xyz1[not_prot_inds1]
        return positions_array
<|MERGE_RESOLUTION|>--- conflicted
+++ resolved
@@ -208,15 +208,10 @@
             simulation.main(init_overlap_thresh=init_overlap_thresh, term_overlap_thresh=term_overlap_thresh)
 
             # Save simulation
-<<<<<<< HEAD
             if self.spring_centers is not None:
-                self.sampler_states, self.temperatures, self.spring_constants, self.spring_centers = simulation.save_simulation(self.save_dir)
+                self.temperatures, self.spring_constants, self.spring_centers = simulation.save_simulation(self.save_dir)
             elif restrained_atoms_dsl is not None:
-                self.sampler_states, self.temperatures, self.spring_constants = simulation.save_simulation(self.save_dir)
-=======
-            if restrained_atoms_dsl is not None:
                 self.temperatures, self.spring_constants = simulation.save_simulation(self.save_dir)
->>>>>>> ca53fd72
             else:
                 self.temperatures = simulation.save_simulation(self.save_dir)
 
