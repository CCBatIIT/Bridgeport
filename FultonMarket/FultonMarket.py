from openmm import *
from openmm.app import *
from openmmtools import states, mcmc, multistate
from openmmtools.states import SamplerState, ThermodynamicState
from openmmtools.multistate import ParallelTemperingSampler, ReplicaExchangeSampler, MultiStateReporter
import tempfile
import os, sys
sys.path.append('../MotorRow')
import numpy as np
np.seterr(divide='ignore', invalid='ignore')
import netCDF4 as nc
from typing import List
from datetime import datetime
import mdtraj as md
from shorten_replica_exchange import truncate_ncdf


geometric_distribution = lambda min_val, max_val, n_vals: [min_val + (max_val - min_val) * (math.exp(float(i) / float(n_vals-1)) - 1.0) / (math.e - 1.0) for i in range(n_vals)]
spring_constant_unit = (unit.joule)/(unit.angstrom*unit.angstrom*unit.mole)


class FultonMarket():
    """
    Replica exchange

    Default is Parallel Tempering (PT), additionally can perform PT with restraints (PTwRE)
    PT uses a ParallelTemperingSampler
    PTwRE uses the more general ReplicaExchangeSampler

    Methods:
        init - Initialize a Fulton Market Object with pdb, xml (system), and xml (state) files
        run - Run parallel tempering replica exchange.
        _save_simulation - Save the important information from a simulation and then truncate the output.ncdf file to preserve disk space.
        _configure_simulation_parameters - Configure simulation times to meet aggregate simulation time.
        plot_energies - plot the energy of each state in the simulation
        _build_simulation - assign Integrator and Report, create a new simulation or continue a previous one as necessary
        _simulate - perform the simulation, running cycles
        _run_cycle - run one cycle, performing an interpolation of parameters should acceptance rates be too low
        _eval_acc_rates - Evaluate acceptance rates
        _interpolate_states - add new states between two which have poor acceptance rates (below the threshold)
        _restrain_atoms_by_dsl - In the case of a restrained simulation - puts restraints on selected atoms in each thermodynamic state of the PTwRE simulation
    """

    def __init__(self, input_pdb: str, input_system: str, input_state: str=None):
        """
        Initialize a Fulton Market obj. 

        Parameters:
        -----------
            input_pdb (str):
                String path to pdb to run simulation. 

            input_system (str):
                String path to OpenMM system (.xml extension) file that contains parameters for simulation. 

            input_state (str):
                String path to OpenMM state (.xml extension) file that contains state for reference. 


        Returns:
        --------
            FultonMarket obj.
        """
        print(datetime.now().strftime("%m/%d/%Y %H:%M:%S") + '//' + 'Welcome to FultonMarket.', flush=True)
        
        # Unpack .pdb
        self.input_pdb = input_pdb
        self.pdb = PDBFile(input_pdb)
        self.init_positions = self.pdb.getPositions(asNumpy=True)
        print(datetime.now().strftime("%m/%d/%Y %H:%M:%S") + '//' + 'Found input_pdb:', input_pdb, flush=True)


        # Unpack .xml
        self.system = XmlSerializer.deserialize(open(input_system, 'r').read())
        self.init_box_vectors = self.system.getDefaultPeriodicBoxVectors()
        print(datetime.now().strftime("%m/%d/%Y %H:%M:%S") + '//' + 'Found input_system:', input_system, flush=True)


        # Build state
        integrator = LangevinIntegrator(300, 0.01, 2)
        sim = Simulation(self.pdb.topology, self.system, integrator)
        sim.loadState(input_state)
        self.context = sim.context

    def run(self, total_sim_time: float, iteration_length: float,
            dt: float=2.0, T_min: float=300, T_max: float=360, n_replicates: int=12,
            init_overlap_thresh: float=0.5, term_overlap_thresh: float=0.35,
            init_overlap_perc: float=0.2, output_dir: str=os.path.join(os.getcwd(), 'FultonMarket_output/'),
            restrained_atoms_dsl=None, K_max:unit.Quantity=unit.Quantity(83.68, spring_constant_unit)):
        """
        PT - Default - Run parallel temporing replica exchange.
        PTwRE - By assigning a string to the restrained_atoms_dsl argument, those atoms will be restrained (default is not to do this)

        Parameters:
        -----------
            total_sim_time (float):
                Aggregate simulation time from all replicates in nanoseconds.

            iteration_length (float):
                Specify the amount of time between swapping replicates in nanoseconds. 

            dt (float):
                Timestep for simulation. Default is 2.0 femtoseconds.

            T_min (float):
                Minimum temperature in Kelvin. This state will serve as the reference state. Default is 300 K.

            T_max (float):
                Maximum temperature in Kelvin. Default is 360 K.

            n_replicates (int):
                Number of replicates, meaning number of states between T_min and T_max. States are automatically built at with a geometeric distribution towards T_min. Default is 12.

            init_overlap_thresh (float):
                Acceptance rate threshold during "init_overlap_perc" of the simulation time to cause restart. Default is 0.50.

            term_overlap_thresh (float):
                Terminal acceptance rate. If the minimum acceptance rate ever falls below this threshold simulation will restart. Default is 0.35.

            init_overlap_perc: (float):
                Percentage of simulation time to evaluate acceptance rates with init_overlap_thresh. For example 0.2 (default) represents first 20% of simulation. 

            output_dir (str):
                String path to output directory to store files. Default is 'FultonMarket_output' in the current working directory.

            restrained_atoms_dsl:
                If restraints are to be used, supply an MDTraj selection string for the atoms which are to be restrained (default is not to do this)
            
            K_max (unit.Quantity):
                If restrained_atoms_dsl is not None, then establish restraints (geometrically distributed from 0 to K_max)
                Highest temp is unrestrained, lowest temp is fully restrained (K_max)
        """

        # Store variables and assign units
        self.total_sim_time = total_sim_time * unit.nanosecond
        self.iter_length = iteration_length * unit.nanosecond
        self.dt = dt * unit.femtosecond
        self.T_min = T_min * unit.kelvin
        self.T_max = T_max *unit.kelvin
        self.n_replicates = n_replicates
        self.init_overlap_thresh = init_overlap_thresh
        self.init_overlap_perc = init_overlap_perc
        self.term_overlap_thresh = term_overlap_thresh
        self.output_dir = output_dir
        self.output_ncdf = os.path.join(self.output_dir, 'output.ncdf')
        self.checkpoint_ncdf = os.path.join(self.output_dir, 'output_checkpoint.ncdf')
        self.restrained_atoms_dsl = restrained_atoms_dsl
        if self.restrained_atoms_dsl is not None:
            self.K_max = K_max
                        
        self.save_dir = os.path.join(self.output_dir, 'saved_variables')
        if not os.path.exists(self.save_dir):
            os.mkdir(self.save_dir)

        print(datetime.now().strftime("%m/%d/%Y %H:%M:%S") + '//' + 'Found total simulation time of', self.total_sim_time, flush=True)
        print(datetime.now().strftime("%m/%d/%Y %H:%M:%S") + '//' + 'Found iteration length of', self.iter_length, flush=True)
        print(datetime.now().strftime("%m/%d/%Y %H:%M:%S") + '//' + 'Found timestep of', self.dt, flush=True)
        print(datetime.now().strftime("%m/%d/%Y %H:%M:%S") + '//' + 'Found minimum temperature', self.T_min, flush=True)
        print(datetime.now().strftime("%m/%d/%Y %H:%M:%S") + '//' + 'Found maximum temperature', self.T_max, flush=True)
        print(datetime.now().strftime("%m/%d/%Y %H:%M:%S") + '//' + 'Found number of replicates', self.n_replicates, flush=True)
        print(datetime.now().strftime("%m/%d/%Y %H:%M:%S") + '//' + 'Found initial acceptance rate threshold', self.init_overlap_thresh, flush=True)
        print(datetime.now().strftime("%m/%d/%Y %H:%M:%S") + '//' + 'Found initial acceptance rate threshold holding percentage', self.init_overlap_perc, flush=True)
        print(datetime.now().strftime("%m/%d/%Y %H:%M:%S") + '//' + 'Found terminal acceptance rate threshold', self.term_overlap_thresh, flush=True)
        print(datetime.now().strftime("%m/%d/%Y %H:%M:%S") + '//' + 'Found output_dir', self.output_dir, flush=True)

        
<<<<<<< HEAD
        # Configure experiment parameters
        self.n_sims_completed = len(os.listdir(self.save_dir))
        self.sim_time = 50 * unit.nanosecond
        print(datetime.now().strftime("%m/%d/%Y %H:%M:%S") + '//' + 'Sim_Time', self.sim_time, flush=True)
        self.n_sims_remaining = np.ceil(self.total_sim_time / self.sim_time) - self.n_sims_completed
=======

>>>>>>> 26d0aa8a

        # Loop through short 50 ns simulations to allow for .ncdf truncation
        self._configure_experiment_parameters()
        while self.n_sims_remaining > 0:

            # Configure simulation times
            self._configure_simulation_parameters()
            
            # Set reference state
            self.ref_state = states.ThermodynamicState(system=self.system, temperature=self.temperatures[0], pressure=1.0*unit.bar)
    
            # Set up simulation
            self._build_simulation()
    
            # Run simulation
            self._simulate() 

            # Save simulation
            self._save_simulation()

            # Update counter
            self.n_sims_remaining -= 1
    

    def _save_simulation(self):
        """
        Save the important information from a simulation and then truncate the output.ncdf file to preserve disk space.
        """
        print('HERE\n\n\n\n\n')
        # Determine save no. 
        prev_saves = [int(dir) for dir in os.listdir(self.save_dir)]
        if len(prev_saves) > 0:
            new_save_no = max(prev_saves) + 1
        else:
            new_save_no = 0
        save_no_dir = os.path.join(self.save_dir, str(new_save_no))
        if not os.path.exists(save_no_dir):
            os.mkdir(save_no_dir)


        # Truncate output.ncdf
        ncdf_copy = os.path.join(self.output_dir, 'output_copy.ncdf')
        pos, box_vectors, states, energies = truncate_ncdf(self.output_ncdf, ncdf_copy, False)
        np.save(os.path.join(save_no_dir, 'positions.npy'), pos.data)
        np.save(os.path.join(save_no_dir, 'box_vectors.npy'), box_vectors.data)
        np.save(os.path.join(save_no_dir, 'states.npy'), states.data)
        np.save(os.path.join(save_no_dir, 'energies.npy'), energies.data)

        # Truncate output_checkpoint.ncdf
        checkpoint_copy = os.path.join(self.output_dir, 'output_checkpoint_copy.ncdf')
        truncate_ncdf(self.checkpoint_ncdf, checkpoint_copy, True)

        # Write over previous .ncdf files
        os.system(f'mv {ncdf_copy} {self.output_ncdf}')
        os.system(f'mv {checkpoint_copy} {self.checkpoint_ncdf}')

    def _configure_experiment_parameters(self):
        # Configure experiment parameters
        self.n_sims_completed = len(os.listdir(self.save_dir))
        print(datetime.now().strftime("%m/%d/%Y %H:%M:%S") + '//' + 'Found n_sims_completed to be', self.n_sims_completed, flush=True)
        self.sim_time = 50 # ns
        self.n_sims_remaining = np.ceil(self.total_sim_time / self.sim_time) - self.n_sims_completed
        print(datetime.now().strftime("%m/%d/%Y %H:%M:%S") + '//' + 'Calculated n_sims_remaining to be', self.n_sims_remaining, flush=True)

    def _configure_simulation_parameters(self):
        """
        Configure simulation times to meet aggregate simulation time. 
        """            

        # Read number replicates if different than argument
        if os.path.exists(self.output_ncdf):
            self.n_replicates = nc.Dataset(self.output_ncdf).variables['states'].shape[1] 
        
        # Configure times/steps
        sim_time_per_rep = self.sim_time / self.n_replicates
        print(datetime.now().strftime("%m/%d/%Y %H:%M:%S") + '//' + 'Calculated simulation per replicate to be', sim_time_per_rep, flush=True)
        
        steps_per_rep = int(np.ceil(sim_time_per_rep / self.dt))
        print(datetime.now().strftime("%m/%d/%Y %H:%M:%S") + '//' + 'Calculated steps per replicate to be', steps_per_rep, 'steps', flush=True)        
        
        self.n_steps_per_iter = int(np.ceil(self.iter_length / self.dt))
        print(datetime.now().strftime("%m/%d/%Y %H:%M:%S") + '//' + 'Calculated steps per iteration to be', self.n_steps_per_iter, 'steps', flush=True) 
        
        self.n_iters = int(np.ceil(steps_per_rep / self.n_steps_per_iter))
        print(datetime.now().strftime("%m/%d/%Y %H:%M:%S") + '//' + 'Calculated number of iterations to be', self.n_iters, 'iterations', flush=True) 
        
        self.n_cycles = int(np.ceil(self.n_iters / 5))
        print(datetime.now().strftime("%m/%d/%Y %H:%M:%S") + '//' + 'Calculated number of cycles to be', self.n_cycles, 'cycles', flush=True) 
        
        self.n_iters_per_cycle = int(np.ceil(self.n_iters / self.n_cycles))
        print(datetime.now().strftime("%m/%d/%Y %H:%M:%S") + '//' + 'Calculated number of iters per cycle to be', self.n_iters_per_cycle, 'iterations', flush=True) 

        # Configure replicates
        self.temperatures = geometric_distribution(self.T_min, self.T_max, self.n_replicates)
        print(datetime.now().strftime("%m/%d/%Y %H:%M:%S") + '//' + 'Calculated temperature of replicates to be', [np.round(t._value,1) for t in self.temperatures], 'Kelvin', flush=True) 

        # Configure Restraints if necessary
        if self.restrained_atoms_dsl is not None:
            self.spring_constants = list(reversed(geometric_distribution(unit.Quantity(0, spring_constant_unit), self.K_max, self.n_replicates)))
            print(datetime.now().strftime("%m/%d/%Y %H:%M:%S") + '//' + 'Calculated spring constants of replicates to be', [np.round(t._value,1) for t in self.spring_constants], spring_constant_unit, flush=True)

    def plot_energies(self, figsize=(10,2)):
        """
        Make a plot of the energy of each state
        """
        # Get information
        ncfile = nc.Dataset(self.output_ncdf)
        temperatures = self.temperatures
        energies = ncfile.variables['energies'][:].data
        states = ncfile.variables['states'][:].data
    
        # Create plotting obj
        fig, ax = plt.subplots(dpi=300, figsize=figsize)
    
        # Plot by state
        cmap = plt.cm.rainbow(np.linspace(0, 1, len(temperatures)))
        for state, temp in enumerate(temperatures):
            state_inds = np.where(states == state)
            state_energies = energies[state_inds[0], state_inds[1], state][2:] # Remove first two iteration
            sns.kdeplot(state_energies, color=cmap[state], ax=ax, linewidth=0.5, label=np.round(temp,2))
            
    
        ax.set_xlabel('Energy (kT)')
        ax.legend(bbox_to_anchor=(1,1), ncol=np.ceil(len(temperatures)/15), fontsize=5)
        plt.show()

    
    def _build_simulation(self, interpolate=False):
        """
        construct the simulation by assigning mcmc move, RE sampler, 
        
        """
        # Set up integrator
        move = mcmc.LangevinDynamicsMove(timestep=self.dt, collision_rate=1.0 / unit.picosecond, n_steps=self.n_steps_per_iter, reassign_velocities=False)
        
        # Set up simulation
        if self.restrained_atoms_dsl is None:
            self.simulation = ParallelTemperingSampler(mcmc_moves=move, number_of_iterations=self.n_iters)
        else:
            self.simulation = ReplicaExchangeSampler(mcmc_moves=move, number_of_iterations=self.n_iters)
        self.simulation._global_citation_silence = True

        # Setup reporter
        atom_inds = tuple([i for i in range(self.system.getNumParticles())])
        self.reporter = MultiStateReporter(self.output_ncdf, checkpoint_interval=10, analysis_particle_indices=atom_inds)
        
        # Load from checkpoint, if available
        if os.path.exists(self.output_ncdf) and interpolate == False:
            self.reporter.open()
            self.simulation = self.simulation.from_storage(self.reporter)
            print(datetime.now().strftime("%m/%d/%Y %H:%M:%S") + '//' + 'Loading simulation from', self.output_ncdf, flush=True) 
            ncfile = nc.Dataset(self.output_ncdf)
            n_iters_completed = ncfile.dimensions['iteration'].size - 1
            ncfile.close()
            self.current_cycle = int(np.floor(n_iters_completed / self.n_iters_per_cycle))
            self.restart = True
            
        else:                                        
            # Create simulation
            if os.path.exists(self.output_ncdf):
                os.remove(self.output_ncdf)
            
            if hasattr(self, 'context'):
                sampler = SamplerState(positions=self.init_positions, box_vectors=self.init_box_vectors).from_context(self.context)
            else:
                sampler = SamplerState(positions=self.init_positions, box_vectors=self.init_box_vectors)
            
            if self.restrained_atoms_dsl is None:
                self.simulation.create(self.ref_state, sampler, self.reporter, temperatures=self.temperatures, n_temperatures=len(self.temperatures))
            else:
                print(datetime.now().strftime("%m/%d/%Y %H:%M:%S") + '//' + 'Creating Thermodynamic States', flush=True)
                thermodynamic_states = [ThermodynamicState(system=self.system, temperature=T) for T in self.temperatures]
                i = 1
                for thermo_state, spring_cons in zip(thermodynamic_states, self.spring_constants):
                    self._restrain_atoms_by_dsl(thermo_state, sampler, self.pdb.topology, self.restrained_atoms_dsl, spring_cons)
                    if i % (self.n_replicates // 4) == 0:
                        print(datetime.now().strftime("%m/%d/%Y %H:%M:%S") + '//' + f'Assigning Restraints is {round(100*i/self.n_replicates, 2)}% Complete', flush=True)
                    i += 1
                self.simulation.create(thermodynamic_states=thermodynamic_states, sampler_states=sampler, storage=self.reporter)
            self.restart = False


    def _simulate(self):
        """
        Perform entire simulation
        """

        # Continue until self.n_cycles reached
        if not self.restart:
            self.current_cycle = 0
        while self.current_cycle <= self.n_cycles:

            # Minimize
            if self.current_cycle == 0 and not self.restart:
                print(datetime.now().strftime("%m/%d/%Y %H:%M:%S") + '//' + 'Minimizing...', flush=True)
                self.simulation.minimize()
                print(datetime.now().strftime("%m/%d/%Y %H:%M:%S") + '//' + 'Minimizing finished.', flush=True)

            # Advance 1 cycle
            self._run_cycle()
            


    def _run_cycle(self):
        """
        Run one cycle
        """

        # Take steps
        print(datetime.now().strftime("%m/%d/%Y %H:%M:%S") + '//' + 'CYCLE', self.current_cycle, 'advancing', self.n_iters_per_cycle, 'iterations', flush=True) 
        if self.simulation.is_completed:
            self.simulation.extend(self.n_iters_per_cycle)
        else:
            self.simulation.run(self.n_iters_per_cycle)

        # Eval acceptance rates
        perc_through = self.n_sims_completed / self.n_sims_remaining
        if perc_through <= self.init_overlap_perc:
            insert_inds = self._eval_acc_rates(self.init_overlap_thresh)
        else:
            insert_inds = self._eval_acc_rates(self.term_overlap_thresh)

        # Interpolate, if necessary
        if len(insert_inds) > 0:
            self._interpolate_states(insert_inds)
            self.reporter.close()
            self.current_cycle = 0
            self._build_simulation(interpolate=True)
            self._configure_simulation_parameters()
        else:
            self.current_cycle += 1
    


    def _eval_acc_rates(self, acceptance_rate_thresh: float=0.40):
        "Evaluate acceptance rates"        
        
        # Get temperatures
        temperatures = [s.temperature._value for s in self.reporter.read_thermodynamic_states()[0]]
        
        # Get mixing statistics
        accepted, proposed = self.reporter.read_mixing_statistics()
        accepted = accepted.data
        proposed = proposed.data
        acc_rates = np.mean(accepted[1:] / proposed[1:], axis=0)
        acc_rates = np.nan_to_num(acc_rates) # Adjust for cases with 0 proposed swaps
    
        # Iterate through mixing statistics to flag acceptance rates that are too low
        insert_inds = [] # List of indices to apply new state. Ex: (a "1" means a new state between "0" and the previous "1" indiced state)
        for state in range(len(acc_rates)-1):
            print(datetime.now().strftime("%m/%d/%Y %H:%M:%S") + '//' + 'Mixing between', np.round(temperatures[state], 2), 'and', np.round(temperatures[state+1], 2), ':', acc_rates[state, state+1], flush=True) 
            rate = acc_rates[state, state+1]
            if rate < acceptance_rate_thresh:
                insert_inds.append(state+1)
    
        return np.array(insert_inds)

    def _interpolate_states(self, insert_inds: np.array):
        """
        Add new temperatures (and spring constants) to a new state - if acceptance rates are too low between two states
        """
    
        # Add new states
        prev_temps = [s.temperature._value for s in self.reporter.read_thermodynamic_states()[0]]
        new_temps = [temp for temp in prev_temps]
        for displacement, ind in enumerate(insert_inds):
            temp_below = prev_temps[ind-1]
            temp_above = prev_temps[ind]
            print(datetime.now().strftime("%m/%d/%Y %H:%M:%S") + '//' + 'Inserting state at', np.mean((temp_below, temp_above)), flush=True) 
            new_temps.insert(ind + displacement, np.mean((temp_below, temp_above)))

        # Add new restraints
        if self.restrained_atoms_dsl is not None:
            prev_spring_cons = [s._value for s in self.spring_constants]
            new_spring_cons = [cons for cons in prev_spring_cons]
            for displacement, ind in enumerate(insert_inds):
                cons_below = prev_spring_cons[ind-1]
                cons_above = prev_spring_cons[ind]
                print(datetime.now().strftime("%m/%d/%Y %H:%M:%S") + '//' + 'Inserting state with Spring Constant', np.mean((cons_below, cons_above)), flush=True) 
                new_spring_cons.insert(ind + displacement, np.mean((cons_below, cons_above)))
            self.spring_constants = [cons * spring_constant_unit for cons in new_spring_cons]
            
        self.temperatures = [temp*unit.kelvin for temp in new_temps]
        self.n_replicates = len(self.temperatures)

    def _restrain_atoms_by_dsl(self, thermodynamic_state, sampler_state, topology, atoms_dsl, spring_constant):
        """
        Unceremoniously Ripped from the OpenMMTools github, simply to change sigma to K
        Apply a soft harmonic restraint to the given atoms.

        This modifies the ``ThermodynamicState`` object.

        Parameters
        ----------
        thermodynamic_state : openmmtools.states.ThermodynamicState
            The thermodynamic state with the system. This will be modified.
        sampler_state : openmmtools.states.SamplerState
            The sampler state with the positions.
        topology : mdtraj.Topology or openmm.Topology
            The topology of the system.
        atoms_dsl : str
            The MDTraj DSL string for selecting the atoms to restrain.
        spring_constant : openmm.unit.Quantity, optional
            Controls the strength of the restrain. The smaller, the tighter
            (units of distance, default is 3.0*angstrom).

        """
        # Make sure the topology is an MDTraj topology.
        if isinstance(topology, md.Topology):
            mdtraj_topology = topology
        else:
            mdtraj_topology = md.Topology.from_openmm(topology)

        # Determine indices of the atoms to restrain.
        restrained_atoms = mdtraj_topology.select(atoms_dsl).tolist()

        K = spring_constant  # Spring constant.
        if type(K) != unit.Quantity:
            K = K * spring_constant_unit
        elif K.unit != spring_constant_unit:
            raise Exception('Improper Spring Constant Unit')

        system = thermodynamic_state.system  # This is a copy.

        # Check that there are atoms to restrain.
        if len(restrained_atoms) == 0:
            raise ValueError('No atoms to restrain.')

        # We need to translate the restrained molecule to the origin
        # to avoid MonteCarloBarostat rejections (see openmm#1854).
        if thermodynamic_state.pressure is not None:
            # First, determine all the molecule atoms. Reference platform is the cheapest to allocate?
            reference_platform = openmm.Platform.getPlatformByName('Reference')
            integrator = openmm.VerletIntegrator(1.0*femtosecond)
            context = openmm.Context(system, integrator, reference_platform)
            molecules_atoms = context.getMolecules()
            del context, integrator

            # Make sure the atoms to restrain belong only to a single molecule.
            molecules_atoms = [set(molecule_atoms) for molecule_atoms in molecules_atoms]
            restrained_atoms_set = set(restrained_atoms)
            restrained_molecule_atoms = None
            for molecule_atoms in molecules_atoms:
                if restrained_atoms_set.issubset(molecule_atoms):
                    # Convert set to list to use it as numpy array indices.
                    restrained_molecule_atoms = list(molecule_atoms)
                    break
            if restrained_molecule_atoms is None:
                raise ValueError('Cannot match the restrained atoms to any molecule. Restraining '
                                 'two molecules is not supported when using a MonteCarloBarostat.')

            # Translate system so that the center of geometry is in
            # the origin to reduce the barostat rejections.
            distance_unit = sampler_state.positions.unit
            centroid = np.mean(sampler_state.positions[restrained_molecule_atoms,:] / distance_unit, axis=0)
            sampler_state.positions -= centroid * distance_unit

        # Create a CustomExternalForce to restrain all atoms.
        if thermodynamic_state.is_periodic:
            energy_expression = '(K/2)*periodicdistance(x, y, z, x0, y0, z0)^2' # periodic distance
        else:
            energy_expression = '(K/2)*((x-x0)^2 + (y-y0)^2 + (z-z0)^2)' # non-periodic distance
        restraint_force = openmm.CustomExternalForce(energy_expression)
        # Adding the spring constant as a global parameter allows us to turn it off if desired
        restraint_force.addGlobalParameter('K', K)
        restraint_force.addPerParticleParameter('x0')
        restraint_force.addPerParticleParameter('y0')
        restraint_force.addPerParticleParameter('z0')
        for index in restrained_atoms:
            parameters = sampler_state.positions[index,:].value_in_unit_system(unit.md_unit_system)
            restraint_force.addParticle(index, parameters)

        # Update thermodynamic state.
        system.addForce(restraint_force)
        thermodynamic_state.system = system
<|MERGE_RESOLUTION|>--- conflicted
+++ resolved
@@ -162,18 +162,7 @@
         print(datetime.now().strftime("%m/%d/%Y %H:%M:%S") + '//' + 'Found initial acceptance rate threshold holding percentage', self.init_overlap_perc, flush=True)
         print(datetime.now().strftime("%m/%d/%Y %H:%M:%S") + '//' + 'Found terminal acceptance rate threshold', self.term_overlap_thresh, flush=True)
         print(datetime.now().strftime("%m/%d/%Y %H:%M:%S") + '//' + 'Found output_dir', self.output_dir, flush=True)
-
-        
-<<<<<<< HEAD
-        # Configure experiment parameters
-        self.n_sims_completed = len(os.listdir(self.save_dir))
-        self.sim_time = 50 * unit.nanosecond
-        print(datetime.now().strftime("%m/%d/%Y %H:%M:%S") + '//' + 'Sim_Time', self.sim_time, flush=True)
-        self.n_sims_remaining = np.ceil(self.total_sim_time / self.sim_time) - self.n_sims_completed
-=======
-
->>>>>>> 26d0aa8a
-
+        
         # Loop through short 50 ns simulations to allow for .ncdf truncation
         self._configure_experiment_parameters()
         while self.n_sims_remaining > 0:
