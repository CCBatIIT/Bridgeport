from openmm import *
from openmm.app import *
from openmmtools import states, mcmc, multistate
from openmmtools.states import SamplerState, ThermodynamicState
from openmmtools.multistate import ParallelTemperingSampler, ReplicaExchangeSampler, MultiStateReporter
import tempfile
import os, sys
sys.path.append('../MotorRow')
import numpy as np
np.seterr(divide='ignore', invalid='ignore')
import netCDF4 as nc
from typing import List
from datetime import datetime
import mdtraj as md
from copy import deepcopy
from shorten_replica_exchange import truncate_ncdf


spring_constant_unit = (unit.joule)/(unit.angstrom*unit.angstrom*unit.mole)

class Randolph():
    """
    """
    
    def __init__(self, 
                 sim_no: int,
                 sim_time: int,
                 system: openmm.System, 
                 ref_state: ThermodynamicState, 
                 temperatures: np.array,
                 init_positions: np.array, 
                 init_box_vectors: np.array, 
                 output_dir: str,
                 output_ncdf: str, 
                 checkpoint_ncdf: str,
                 iter_length: int,
                 dt: float, 
                 init_velocities=None,
                 sampler_states=None,
                 context=None,
                 spring_constants:np.array=None,
                 restrained_atoms_dsl:str=None,
                 mdtraj_topology:md.Topology=None,
                 restraint_positions=None):
        """
        """
        # Assign attributes
        self.sim_no = sim_no
        self.sim_time = sim_time
        self.system = system
        self.output_dir = output_dir
        self.output_ncdf = output_ncdf
        self.checkpoint_ncdf = checkpoint_ncdf
        self.temperatures = temperatures.copy()
        self.ref_state = ref_state
        self.n_replicates = len(self.temperatures)
        self.init_positions = init_positions
        self.init_box_vectors = init_box_vectors
        self.init_velocities = init_velocities
        self.iter_length = iter_length
        self.dt = dt
        self.context = context
<<<<<<< HEAD
        self.interpolate = False
        if init_velocities is not None:
            self.init_velocities = init_velocities
        else:
            self.init_velocities = None
        #Restraints if necessary
        self.restrained_atoms_dsl = restrained_atoms_dsl
        self.spring_constants = spring_constants
        self.mdtraj_topology = mdtraj_topology
        self.restraint_positions = restraint_positions

=======

        
>>>>>>> db3c0ef4
        # Configure simulation parameters
        self._configure_simulation_parameters()
        
        # Build simulation
        self._build_simulation()

    
    def main(self, init_overlap_thresh: float, term_overlap_thresh: float):
        """
        Was previously _simulation()
        """
        # Assign attributes
        self.init_overlap_thresh = init_overlap_thresh
        self.term_overlap_thresh = term_overlap_thresh

        # Continue until self.n_cycles reached
        self.current_cycle = 0
        while self.current_cycle <= self.n_cycles:

            # Minimize
            if self.sim_no == 0 and self.current_cycle == 0:
                print(datetime.now().strftime("%m/%d/%Y %H:%M:%S") + '//' + 'Minimizing...', flush=True)
                self.simulation.minimize()
                print(datetime.now().strftime("%m/%d/%Y %H:%M:%S") + '//' + 'Minimizing finished.', flush=True)

            # Advance 1 cycle
            self._run_cycle()
            
    
    def save_simulation(self, save_dir):
        """
        Save the important information from a simulation and then truncate the output.ncdf file to preserve disk space.
        """
        # Determine save no. 
        save_no_dir = os.path.join(save_dir, str(self.sim_no))
        if not os.path.exists(save_no_dir):
            os.mkdir(save_no_dir)

        # Truncate output.ncdf
        ncdf_copy = os.path.join(self.output_dir, 'output_copy.ncdf')
        pos, velos, box_vectors, states, energies, temperatures = truncate_ncdf(self.output_ncdf, ncdf_copy, self.reporter, False)
        np.save(os.path.join(save_no_dir, 'positions.npy'), pos.data)
        np.save(os.path.join(save_no_dir, 'velocities.npy'), velos.data)
        np.save(os.path.join(save_no_dir, 'box_vectors.npy'), box_vectors.data)
        np.save(os.path.join(save_no_dir, 'states.npy'), states.data)
        np.save(os.path.join(save_no_dir, 'energies.npy'), energies.data)
        np.save(os.path.join(save_no_dir, 'temperatures.npy'), temperatures)
        
        if self.restrained_atoms_dsl is not None:
            spring_constants = np.array([np.round(t._value,2) for t in self.spring_constants])
            np.save(os.path.join(save_no_dir, 'spring_constants.npy'), spring_constants)

        # Truncate output_checkpoint.ncdf
        checkpoint_copy = os.path.join(self.output_dir, 'output_checkpoint_copy.ncdf')
        truncate_ncdf(self.checkpoint_ncdf, checkpoint_copy, self.reporter, True)

        # Write over previous .ncdf files
        os.system(f'mv {ncdf_copy} {self.output_ncdf}')
        os.system(f'mv {checkpoint_copy} {self.checkpoint_ncdf}')

        # Close reporter object
        try:
            self.reporter.close()
        except:
            pass    
        
        if self.restrained_atoms_dsl is not None:
            return sampler_states, [t*unit.kelvin for t in temperatures], [t*spring_constant_unit for t in self.spring_constants]
        else:
            return sampler_states, [t*unit.kelvin for t in temperatures]
        
        
    def _configure_simulation_parameters(self):
        """
        Configure simulation times to meet aggregate simulation time. 
        """            

        # Read number replicates if different than argument
        self.n_replicates = len(self.temperatures)
        
        # Configure times/steps
        sim_time_per_rep = self.sim_time / self.n_replicates
        print(datetime.now().strftime("%m/%d/%Y %H:%M:%S") + '//' + 'Calculated simulation per replicate to be', np.round(sim_time_per_rep, 6), 'nanoseconds', flush=True)
        
        steps_per_rep = np.ceil(sim_time_per_rep * 1e6 / self.dt)
        print(datetime.now().strftime("%m/%d/%Y %H:%M:%S") + '//' + 'Calculated steps per replicate to be', np.round(steps_per_rep,0), 'steps', flush=True)        
        
        self.n_steps_per_iter = self.iter_length * 1e6 / self.dt
        print(datetime.now().strftime("%m/%d/%Y %H:%M:%S") + '//' + 'Calculated steps per iteration to be', np.round(self.n_steps_per_iter, 0), 'steps', flush=True) 
        
        self.n_iters = np.ceil(steps_per_rep / self.n_steps_per_iter)
        print(datetime.now().strftime("%m/%d/%Y %H:%M:%S") + '//' + 'Calculated number of iterations to be', self.n_iters, 'iterations', flush=True) 
        
        self.n_cycles = np.ceil(self.n_iters / 5)
        print(datetime.now().strftime("%m/%d/%Y %H:%M:%S") + '//' + 'Calculated number of cycles to be', self.n_cycles, 'cycles', flush=True) 
        
        self.n_iters_per_cycle = np.ceil(self.n_iters / self.n_cycles)
        print(datetime.now().strftime("%m/%d/%Y %H:%M:%S") + '//' + 'Calculated number of iters per cycle to be', self.n_iters_per_cycle, 'iterations', flush=True) 

        # Configure replicates            
        print(datetime.now().strftime("%m/%d/%Y %H:%M:%S") + '//' + 'Calculated temperature of', self.n_replicates,
                                      'replicates to be', [np.round(t._value,1) for t in self.temperatures], flush=True)
        if self.restrained_atoms_dsl is not None:
            print(datetime.now().strftime("%m/%d/%Y %H:%M:%S") + '//' + 'Calculated spring_constants of', self.n_replicates,
                                          'replicates to be', [np.round(t._value,1) for t in self.spring_constants], flush=True)
        
    def _build_simulation(self):
        """
        """
        # Set up integrator
        move = mcmc.LangevinDynamicsMove(timestep=self.dt * unit.femtosecond, collision_rate=1.0 / unit.picosecond, n_steps=self.n_steps_per_iter, reassign_velocities=False)
        
        # Set up simulation
        if self.restrained_atoms_dsl is None:
            self.simulation = ParallelTemperingSampler(mcmc_moves=move, number_of_iterations=self.n_iters)
        else:
            self.simulation = ReplicaExchangeSampler(mcmc_moves=move, number_of_iterations=self.n_iters)
        self.simulation._global_citation_silence = True

        # Remove existing .ncdf files
        if os.path.exists(self.output_ncdf):
            os.remove(self.output_ncdf)
        
        # Setup reporter
        atom_inds = tuple([i for i in range(self.system.getNumParticles())])
        self.reporter = MultiStateReporter(self.output_ncdf, checkpoint_interval=10, analysis_particle_indices=atom_inds)
        
        # Initialize sampler states if starting from scratch, otherwise they should be determinine in interpolation or passed through from Fulton Market
        if self.init_velocities is not None:
            print(datetime.now().strftime("%m/%d/%Y %H:%M:%S") + '//' + 'Setting initial positions with the "Velocity" method', flush=True)
            self.sampler_states = [SamplerState(positions=self.init_positions[i], box_vectors=self.init_box_vectors[i], velocities=self.init_velocities[i]) for i in range(self.n_replicates)]
        elif self.context is not None:
            print(datetime.now().strftime("%m/%d/%Y %H:%M:%S") + '//' + 'Setting initial positions with the "Context" method', flush=True)
            self.sampler_states = SamplerState(positions=self.init_positions, box_vectors=self.init_box_vectors).from_context(self.context)
        else:
            print(datetime.now().strftime("%m/%d/%Y %H:%M:%S") + '//' + 'Setting initial positions with the "No Context" method', flush=True)
<<<<<<< HEAD
            self.sampler_states = SamplerState(positions=self.init_positions, box_vectors=self.init_box_vectors)
        
=======
            if self.sim_no > 0:
                self.sampler_states = [SamplerState(positions=self.init_positions[i], box_vectors=self.init_box_vectors[i]) for i in range(self.n_replicates)]
            else:
                self.sampler_states = SamplerState(positions=self.init_positions, box_vectors=self.init_box_vectors)

            
        self.simulation.create(thermodynamic_state=self.ref_state,
                               sampler_states=self.sampler_states,
                               storage=self.reporter, 
                               temperatures=self.temperatures,
                               n_temperatures=len(self.temperatures))

            
>>>>>>> db3c0ef4
            
        if self.restrained_atoms_dsl is None:
            self.simulation.create(thermodynamic_state=self.ref_state, sampler_states=self.sampler_states,
                                   storage=self.reporter, temperatures=self.temperatures, n_temperatures=len(self.temperatures))
        else:
            print(datetime.now().strftime("%m/%d/%Y %H:%M:%S") + '//' + f'Creating {len(self.temperatures)} Thermodynamic States', flush=True)
            thermodynamic_states = [ThermodynamicState(system=self.system, temperature=T) for T in self.temperatures]
            print(datetime.now().strftime("%m/%d/%Y %H:%M:%S") + '//' + 'Done Creating Thermodynamic States', flush=True)
            print(datetime.now().strftime("%m/%d/%Y %H:%M:%S") + '//' + f'Assigning {len(self.spring_constants)} Restraints', flush=True)
            assert len(self.temperatures) == len(self.spring_constants)
            for thermo_state, spring_cons in zip(thermodynamic_states, self.spring_constants):
                self._restrain_atoms_by_dsl(thermo_state, self.mdtraj_topology, self.restrained_atoms_dsl, spring_cons)
                if (1 + thermodynamic_states.index(thermo_state)) % (self.n_replicates // 4) == 0:
                    print(datetime.now().strftime("%m/%d/%Y %H:%M:%S") + '//' + f'Assigning Restraints is {round(100*(1 + thermodynamic_states.index(thermo_state))/self.n_replicates, 2)}% Complete', flush=True)
            self.simulation.create(thermodynamic_states=thermodynamic_states, sampler_states=self.sampler_states, storage=self.reporter)
        
        
    def _run_cycle(self):
        """
        Run one cycle
        """

        # Take steps
        print(datetime.now().strftime("%m/%d/%Y %H:%M:%S") + '//' + 'CYCLE', self.current_cycle, 'advancing', self.n_iters_per_cycle, 'iterations', flush=True) 
        if self.simulation.is_completed:
            self.simulation.extend(self.n_iters_per_cycle)
        else:
            self.simulation.run(self.n_iters_per_cycle)

        # Eval acceptance rates
        if self.sim_no == 0:
            insert_inds = self._eval_acc_rates(self.init_overlap_thresh)
        else:
            insert_inds = self._eval_acc_rates(self.term_overlap_thresh)

        # Interpolate, if necessary
        if len(insert_inds) > 0:
            self._interpolate_states(insert_inds)
            self.reporter.close()
            self.current_cycle = 0
            self._configure_simulation_parameters()
            self._build_simulation()
        else:
            self.current_cycle += 1
            
            
    def _eval_acc_rates(self, acceptance_rate_thresh: float=0.40):
        "Evaluate acceptance rates"        
        
        # Get temperatures
        temperatures = [s.temperature._value for s in self.reporter.read_thermodynamic_states()[0]]
        
        # Get mixing statistics
        accepted, proposed = self.reporter.read_mixing_statistics()
        accepted = accepted.data
        proposed = proposed.data
        acc_rates = np.mean(accepted[1:] / proposed[1:], axis=0)
        acc_rates = np.nan_to_num(acc_rates) # Adjust for cases with 0 proposed swaps
    
        # Iterate through mixing statistics to flag acceptance rates that are too low
        insert_inds = [] # List of indices to apply new state. Ex: (a "1" means a new state between "0" and the previous "1" indiced state)
        for state in range(len(acc_rates)-1):
            print(datetime.now().strftime("%m/%d/%Y %H:%M:%S") + '//' + 'Mixing between', np.round(temperatures[state], 2), 'and', np.round(temperatures[state+1], 2), ':', acc_rates[state, state+1], flush=True) 
            rate = acc_rates[state, state+1]
            if rate < acceptance_rate_thresh:
                insert_inds.append(state+1)
    
        return np.array(insert_inds)
        
        
    def _interpolate_states(self, insert_inds: np.array):
    
        # Add new states
        prev_temps = [s.temperature._value for s in self.reporter.read_thermodynamic_states()[0]]
        new_temps = [temp for temp in prev_temps]
        for displacement, ind in enumerate(insert_inds):
            temp_below = prev_temps[ind-1]
            temp_above = prev_temps[ind]
            print(datetime.now().strftime("%m/%d/%Y %H:%M:%S") + '//' + 'Inserting state at', np.mean((temp_below, temp_above)), flush=True) 
            new_temps.insert(ind + displacement, np.mean((temp_below, temp_above)))

        # Add new restraints if in PTwRE
        if self.restrained_atoms_dsl is not None:
            prev_spring_cons = [s._value for s in self.spring_constants]
            new_spring_cons = [cons for cons in prev_spring_cons]
            for displacement, ind in enumerate(insert_inds):
                cons_below = prev_spring_cons[ind-1]
                cons_above = prev_spring_cons[ind]
                print(datetime.now().strftime("%m/%d/%Y %H:%M:%S") + '//' + 'Inserting state with Spring Constant', np.mean((cons_below, cons_above)), flush=True) 
                new_spring_cons.insert(ind + displacement, np.mean((cons_below, cons_above)))
            self.spring_constants = [cons * spring_constant_unit for cons in new_spring_cons]
            
        self.temperatures = [temp*unit.kelvin for temp in new_temps]
        self.n_replicates = len(self.temperatures)

        # Add pos, box_vecs, velos for new temperatures
        self.init_positions = np.insert(self.init_positions, insert_inds, [self.init_positions[ind-1] for ind in insert_inds], axis=0)
        self.init_box_vectors = np.insert(self.init_box_vectors, insert_inds, [self.init_box_vectors[state-1] for ind in insert_inds], axis=0)
        self.init_velocities = np.insert(self.init_velocities, insert_inds, [self.init_velocities[state-1] for ind in insert_inds], axis=0)



    def _restrain_atoms_by_dsl(self, thermodynamic_state, topology, atoms_dsl, spring_constant):
        """
        Unceremoniously Ripped from the OpenMMTools github, simply to change sigma to K
        Apply a soft harmonic restraint to the given atoms.
        This modifies the ``ThermodynamicState`` object.
        Parameters
        ----------
        thermodynamic_state : openmmtools.states.ThermodynamicState
            The thermodynamic state with the system. This will be modified.
        topology : mdtraj.Topology or openmm.Topology
            The topology of the system.
        atoms_dsl : str
           The MDTraj DSL string for selecting the atoms to restrain.
        spring_constant : openmm.unit.Quantity, optional
            Controls the strength of the restrain. The smaller, the tighter
            (units of distance, default is 3.0*angstrom).
        """

        # Make sure the topology is an MDTraj topology.
        if isinstance(topology, md.Topology):
            mdtraj_topology = topology
        else:
            mdtraj_topology = md.Topology.from_openmm(topology)
        
        #Determine indices of the atoms to restrain
        restrained_atom_indices = mdtraj_topology.select(atoms_dsl)
        if len(restrained_atom_indices) == 0:
            raise Exception('No Atoms To Restrain!')
        
        #Assign Spring Constant, ensuring it is the appropriate unit
        K = spring_constant  # Spring constant.
        if type(K) != unit.Quantity:
            K = K * spring_constant_unit
        elif K.unit != spring_constant_unit:
            raise Exception('Improper Spring Constant Unit')
        
        #Energy and Force for Restraint
        energy_expression = '(K/2)*periodicdistance(x, y, z, x0, y0, z0)^2'
        restraint_force = openmm.CustomExternalForce(energy_expression)
        restraint_force.addGlobalParameter('K', K)
        restraint_force.addPerParticleParameter('x0')
        restraint_force.addPerParticleParameter('y0')
        restraint_force.addPerParticleParameter('z0')
        for index in restrained_atom_indices:
            parameters = self.restraint_positions[index,:]
            restraint_force.addParticle(index, parameters)
        thermodynamic_state.system.addForce(restraint_force)
<|MERGE_RESOLUTION|>--- conflicted
+++ resolved
@@ -54,28 +54,19 @@
         self.temperatures = temperatures.copy()
         self.ref_state = ref_state
         self.n_replicates = len(self.temperatures)
-        self.init_positions = init_positions
-        self.init_box_vectors = init_box_vectors
-        self.init_velocities = init_velocities
+        self.init_positions = init_positions.copy()
+        self.init_box_vectors = init_box_vectors.copy()
+        self.init_velocities = init_velocities.copy()
         self.iter_length = iter_length
         self.dt = dt
         self.context = context
-<<<<<<< HEAD
-        self.interpolate = False
-        if init_velocities is not None:
-            self.init_velocities = init_velocities
-        else:
-            self.init_velocities = None
+        
         #Restraints if necessary
         self.restrained_atoms_dsl = restrained_atoms_dsl
         self.spring_constants = spring_constants
         self.mdtraj_topology = mdtraj_topology
         self.restraint_positions = restraint_positions
-
-=======
-
-        
->>>>>>> db3c0ef4
+        
         # Configure simulation parameters
         self._configure_simulation_parameters()
         
@@ -212,24 +203,10 @@
             self.sampler_states = SamplerState(positions=self.init_positions, box_vectors=self.init_box_vectors).from_context(self.context)
         else:
             print(datetime.now().strftime("%m/%d/%Y %H:%M:%S") + '//' + 'Setting initial positions with the "No Context" method', flush=True)
-<<<<<<< HEAD
-            self.sampler_states = SamplerState(positions=self.init_positions, box_vectors=self.init_box_vectors)
-        
-=======
             if self.sim_no > 0:
                 self.sampler_states = [SamplerState(positions=self.init_positions[i], box_vectors=self.init_box_vectors[i]) for i in range(self.n_replicates)]
             else:
                 self.sampler_states = SamplerState(positions=self.init_positions, box_vectors=self.init_box_vectors)
-
-            
-        self.simulation.create(thermodynamic_state=self.ref_state,
-                               sampler_states=self.sampler_states,
-                               storage=self.reporter, 
-                               temperatures=self.temperatures,
-                               n_temperatures=len(self.temperatures))
-
-            
->>>>>>> db3c0ef4
             
         if self.restrained_atoms_dsl is None:
             self.simulation.create(thermodynamic_state=self.ref_state, sampler_states=self.sampler_states,
