from openmm import *
from openmm.app import *
from openmmtools import states, mcmc, multistate
from openmmtools.states import SamplerState, ThermodynamicState
from openmmtools.multistate import ParallelTemperingSampler, ReplicaExchangeSampler, MultiStateReporter
import tempfile
import os, sys
sys.path.append('../MotorRow')
import numpy as np
np.seterr(divide='ignore', invalid='ignore')
import netCDF4 as nc
from typing import List
from datetime import datetime
import mdtraj as md
from copy import deepcopy
from shorten_replica_exchange import truncate_ncdf


spring_constant_unit = (unit.joule)/(unit.angstrom*unit.angstrom*unit.mole)

class Randolph():
    """
    """
    
    def __init__(self, 
                 sim_no: int,
                 sim_time: int,
                 system: openmm.System, 
                 ref_state: ThermodynamicState, 
                 temperatures: np.array,
                 init_positions: np.array, 
                 init_box_vectors: np.array, 
                 output_dir: str,
                 output_ncdf: str, 
                 checkpoint_ncdf: str,
                 iter_length: int,
                 dt: float, 
                 init_velocities=None,
<<<<<<< HEAD
                 sampler_states=None,
                 context=None,
                 spring_constants:np.array=None,
                 restrained_atoms_dsl:str=None,
                 mdtraj_topology:md.Topology=None):
=======
                 context=None):
>>>>>>> 5e4471f3
        """
        """
        # Assign attributes
        self.sim_no = sim_no
        self.sim_time = sim_time
        self.system = system
        self.output_dir = output_dir
        self.output_ncdf = output_ncdf
        self.checkpoint_ncdf = checkpoint_ncdf
        self.temperatures = temperatures.copy()
        self.ref_state = ref_state
        self.n_replicates = len(self.temperatures)
        self.init_positions = init_positions
        self.init_box_vectors = init_box_vectors
        self.iter_length = iter_length
        self.dt = dt
        self.context = context
        self.interpolate = False
        if init_velocities is not None:
            self.init_velocities = init_velocities
        else:
            self.init_velocities = None
        #Restraints if necessary
        self.restrained_atoms_dsl = restrained_atoms_dsl
        self.spring_constants = spring_constants
        self.mdtraj_topology = mdtraj_topology

        # Configure simulation parameters
        self._configure_simulation_parameters()
        
        # Build simulation
        self._build_simulation()

    
    def main(self, init_overlap_thresh: float, term_overlap_thresh: float):
        """
        Was previously _simulation()
        """
        # Assign attributes
        self.init_overlap_thresh = init_overlap_thresh
        self.term_overlap_thresh = term_overlap_thresh

        # Continue until self.n_cycles reached
        self.current_cycle = 0
        while self.current_cycle <= self.n_cycles:

            # Minimize
            if self.sim_no == 0 and self.current_cycle == 0:
                print(datetime.now().strftime("%m/%d/%Y %H:%M:%S") + '//' + 'Minimizing...', flush=True)
                self.simulation.minimize()
                print(datetime.now().strftime("%m/%d/%Y %H:%M:%S") + '//' + 'Minimizing finished.', flush=True)

            # Advance 1 cycle
            self._run_cycle()
            
    
    def save_simulation(self, save_dir):
        """
        Save the important information from a simulation and then truncate the output.ncdf file to preserve disk space.
        """
        # Determine save no. 
        save_no_dir = os.path.join(save_dir, str(self.sim_no))
        if not os.path.exists(save_no_dir):
            os.mkdir(save_no_dir)

        # Truncate output.ncdf
        ncdf_copy = os.path.join(self.output_dir, 'output_copy.ncdf')
        pos, velos, box_vectors, states, energies, temperatures = truncate_ncdf(self.output_ncdf, ncdf_copy, self.reporter, False)
        np.save(os.path.join(save_no_dir, 'positions.npy'), pos.data)
        np.save(os.path.join(save_no_dir, 'velocities.npy'), velos.data)
        np.save(os.path.join(save_no_dir, 'box_vectors.npy'), box_vectors.data)
        np.save(os.path.join(save_no_dir, 'states.npy'), states.data)
        np.save(os.path.join(save_no_dir, 'energies.npy'), energies.data)
        np.save(os.path.join(save_no_dir, 'temperatures.npy'), temperatures)
        
        if self.restrained_atoms_dsl is not None:
            spring_constants = np.array([np.round(t._value,2) for t in self.spring_constants])
            np.save(os.path.join(save_no_dir, 'spring_constants.npy'), spring_constants)

        # Truncate output_checkpoint.ncdf
        checkpoint_copy = os.path.join(self.output_dir, 'output_checkpoint_copy.ncdf')
        truncate_ncdf(self.checkpoint_ncdf, checkpoint_copy, self.reporter, True)

        # Write over previous .ncdf files
        os.system(f'mv {ncdf_copy} {self.output_ncdf}')
        os.system(f'mv {checkpoint_copy} {self.checkpoint_ncdf}')

        # Close reporter object
        try:
            self.reporter.close()
        except:
            pass    
        
<<<<<<< HEAD
        if self.restrained_atoms_dsl is not None:
            return sampler_states, [t*unit.kelvin for t in temperatures], [t*spring_constant_unit for t in self.spring_constants]
        else:
            return sampler_states, [t*unit.kelvin for t in temperatures]
=======
        return [t*unit.kelvin for t in temperatures]
            
>>>>>>> 5e4471f3
        
        
    def _configure_simulation_parameters(self):
        """
        Configure simulation times to meet aggregate simulation time. 
        """            

        # Read number replicates if different than argument
        self.n_replicates = len(self.temperatures)
        
        # Configure times/steps
        sim_time_per_rep = self.sim_time / self.n_replicates
        print(datetime.now().strftime("%m/%d/%Y %H:%M:%S") + '//' + 'Calculated simulation per replicate to be', np.round(sim_time_per_rep, 6), 'nanoseconds', flush=True)
        
        steps_per_rep = np.ceil(sim_time_per_rep * 1e6 / self.dt)
        print(datetime.now().strftime("%m/%d/%Y %H:%M:%S") + '//' + 'Calculated steps per replicate to be', np.round(steps_per_rep,0), 'steps', flush=True)        
        
        self.n_steps_per_iter = self.iter_length * 1e6 / self.dt
        print(datetime.now().strftime("%m/%d/%Y %H:%M:%S") + '//' + 'Calculated steps per iteration to be', np.round(self.n_steps_per_iter, 0), 'steps', flush=True) 
        
        self.n_iters = np.ceil(steps_per_rep / self.n_steps_per_iter)
        print(datetime.now().strftime("%m/%d/%Y %H:%M:%S") + '//' + 'Calculated number of iterations to be', self.n_iters, 'iterations', flush=True) 
        
        self.n_cycles = np.ceil(self.n_iters / 5)
        print(datetime.now().strftime("%m/%d/%Y %H:%M:%S") + '//' + 'Calculated number of cycles to be', self.n_cycles, 'cycles', flush=True) 
        
        self.n_iters_per_cycle = np.ceil(self.n_iters / self.n_cycles)
        print(datetime.now().strftime("%m/%d/%Y %H:%M:%S") + '//' + 'Calculated number of iters per cycle to be', self.n_iters_per_cycle, 'iterations', flush=True) 

        # Configure replicates            
        print(datetime.now().strftime("%m/%d/%Y %H:%M:%S") + '//' + 'Calculated temperature of', self.n_replicates,
                                      'replicates to be', [np.round(t._value,1) for t in self.temperatures], flush=True)
        if self.restrained_atoms_dsl is not None:
            print(datetime.now().strftime("%m/%d/%Y %H:%M:%S") + '//' + 'Calculated spring_constants of', self.n_replicates,
                                          'replicates to be', [np.round(t._value,1) for t in self.spring_constants], flush=True)
        
    def _build_simulation(self):
        """
        """
        # Set up integrator
        move = mcmc.LangevinDynamicsMove(timestep=self.dt * unit.femtosecond, collision_rate=1.0 / unit.picosecond, n_steps=self.n_steps_per_iter, reassign_velocities=False)
        
        # Set up simulation
        if self.restrained_atoms_dsl is None:
            self.simulation = ParallelTemperingSampler(mcmc_moves=move, number_of_iterations=self.n_iters)
        else:
            self.simulation = ReplicaExchangeSampler(mcmc_moves=move, number_of_iterations=self.n_iters)
        self.simulation._global_citation_silence = True

        # Remove existing .ncdf files
        if os.path.exists(self.output_ncdf):
            os.remove(self.output_ncdf)
        
        # Setup reporter
        atom_inds = tuple([i for i in range(self.system.getNumParticles())])
        self.reporter = MultiStateReporter(self.output_ncdf, checkpoint_interval=10, analysis_particle_indices=atom_inds)
        
        # Initialize sampler states if starting from scratch, otherwise they should be determinine in interpolation or passed through from Fulton Market
        if not self.iterpolate:
            if self.init_velocities is not None:
                print(datetime.now().strftime("%m/%d/%Y %H:%M:%S") + '//' + 'Setting initial positions with the "Velocity" method', flush=True)
                self.sampler_states = [SamplerState(positions=self.init_positions[i], box_vectors=self.init_box_vectors[i], velocities=self.init_velocities[i]) for i in range(self.n_replicates)]
            elif self.context is not None:
                print(datetime.now().strftime("%m/%d/%Y %H:%M:%S") + '//' + 'Setting initial positions with the "Context" method', flush=True)
                self.sampler_states = SamplerState(positions=self.init_positions, box_vectors=self.init_box_vectors).from_context(self.context)
            else:
                print(datetime.now().strftime("%m/%d/%Y %H:%M:%S") + '//' + 'Setting initial positions with the "No Context" method', flush=True)
                self.sampler_states = SamplerState(positions=self.init_positions, box_vectors=self.init_box_vectors)
        else:
                print(datetime.now().strftime("%m/%d/%Y %H:%M:%S") + '//' + 'Setting initial positions with the "Interpolate" method', flush=True)

            
        if self.restrained_atoms_dsl is None:
            self.simulation.create(thermodynamic_state=self.ref_state, sampler_states=self.sampler_states,
                                   storage=self.reporter, temperatures=self.temperatures, n_temperatures=len(self.temperatures))
        else:
            print(datetime.now().strftime("%m/%d/%Y %H:%M:%S") + '//' + f'Creating {len(self.temperatures)} Thermodynamic States', flush=True)
            thermodynamic_states = [ThermodynamicState(system=self.system, temperature=T) for T in self.temperatures]
            print(datetime.now().strftime("%m/%d/%Y %H:%M:%S") + '//' + 'Done Creating Thermodynamic States', flush=True)
            print(datetime.now().strftime("%m/%d/%Y %H:%M:%S") + '//' + f'Assigning {len(self.spring_constants)} Restraints', flush=True)
            assert len(self.temperatures) == len(self.spring_constants)
            for thermo_state, spring_cons in zip(thermodynamic_states, self.spring_constants):
                self._restrain_atoms_by_dsl(thermo_state, self.mdtraj_topology, self.restrained_atoms_dsl, spring_cons)
                if (1 + thermodynamic_states.index(thermo_state)) % (self.n_replicates // 4) == 0:
                    print(datetime.now().strftime("%m/%d/%Y %H:%M:%S") + '//' + f'Assigning Restraints is {round(100*(1 + thermodynamic_states.index(thermo_state))/self.n_replicates, 2)}% Complete', flush=True)
            self.simulation.create(thermodynamic_states=thermodynamic_states, sampler_states=self.sampler_states, storage=self.reporter)
        
        
    def _run_cycle(self):
        """
        Run one cycle
        """

        # Take steps
        print(datetime.now().strftime("%m/%d/%Y %H:%M:%S") + '//' + 'CYCLE', self.current_cycle, 'advancing', self.n_iters_per_cycle, 'iterations', flush=True) 
        if self.simulation.is_completed:
            self.simulation.extend(self.n_iters_per_cycle)
        else:
            self.simulation.run(self.n_iters_per_cycle)

        # Eval acceptance rates
        if self.sim_no == 0:
            insert_inds = self._eval_acc_rates(self.init_overlap_thresh)
        else:
            insert_inds = self._eval_acc_rates(self.term_overlap_thresh)

        # Interpolate, if necessary
        if len(insert_inds) > 0:
            self._interpolate_states(insert_inds)
            self.reporter.close()
            self.current_cycle = 0
            self.interpolate = True
            self._configure_simulation_parameters()
            self._build_simulation()
        else:
            self.current_cycle += 1
            
            
    def _eval_acc_rates(self, acceptance_rate_thresh: float=0.40):
        "Evaluate acceptance rates"        
        
        # Get temperatures
        temperatures = [s.temperature._value for s in self.reporter.read_thermodynamic_states()[0]]
        
        # Get mixing statistics
        accepted, proposed = self.reporter.read_mixing_statistics()
        accepted = accepted.data
        proposed = proposed.data
        acc_rates = np.mean(accepted[1:] / proposed[1:], axis=0)
        acc_rates = np.nan_to_num(acc_rates) # Adjust for cases with 0 proposed swaps
    
        # Iterate through mixing statistics to flag acceptance rates that are too low
        insert_inds = [] # List of indices to apply new state. Ex: (a "1" means a new state between "0" and the previous "1" indiced state)
        for state in range(len(acc_rates)-1):
            print(datetime.now().strftime("%m/%d/%Y %H:%M:%S") + '//' + 'Mixing between', np.round(temperatures[state], 2), 'and', np.round(temperatures[state+1], 2), ':', acc_rates[state, state+1], flush=True) 
            rate = acc_rates[state, state+1]
            if rate < acceptance_rate_thresh:
                insert_inds.append(state+1)
    
        return np.array(insert_inds)
<<<<<<< HEAD
        
        
    def _interpolate_states(self, insert_inds: np.array): #TODO: Add sample state
=======



    def _interpolate_states(self, insert_inds: np.array): 
>>>>>>> 5e4471f3
    
        # Add new states
        prev_temps = [s.temperature._value for s in self.reporter.read_thermodynamic_states()[0]]
        new_temps = [temp for temp in prev_temps]
        for displacement, ind in enumerate(insert_inds):
            temp_below = prev_temps[ind-1]
            temp_above = prev_temps[ind]
            print(datetime.now().strftime("%m/%d/%Y %H:%M:%S") + '//' + 'Inserting state at', np.mean((temp_below, temp_above)), flush=True) 
            new_temps.insert(ind + displacement, np.mean((temp_below, temp_above)))

        # Add new restraints if in PTwRE
        if self.restrained_atoms_dsl is not None:
            prev_spring_cons = [s._value for s in self.spring_constants]
            new_spring_cons = [cons for cons in prev_spring_cons]
            for displacement, ind in enumerate(insert_inds):
                cons_below = prev_spring_cons[ind-1]
                cons_above = prev_spring_cons[ind]
                print(datetime.now().strftime("%m/%d/%Y %H:%M:%S") + '//' + 'Inserting state with Spring Constant', np.mean((cons_below, cons_above)), flush=True) 
                new_spring_cons.insert(ind + displacement, np.mean((cons_below, cons_above)))
            self.spring_constants = [cons * spring_constant_unit for cons in new_spring_cons]
            
        self.temperatures = [temp*unit.kelvin for temp in new_temps]
        self.n_replicates = len(self.temperatures)
        # Read sampler states

<<<<<<< HEAD
        # Add sampler_states for new temperatures
        self.sampler_states = []
        displacement = 0
        for state in range(len(self.temperatures)):
            if state-displacement in insert_inds:
                self.sampler_states.append(sampler_states[state-displacement-1])
                displacement += 1
            else:
                self.sampler_states.append(sampler_states[state-displacement])


    def _restrain_atoms_by_dsl(self, thermodynamic_state, topology, atoms_dsl, spring_constant):
        """
        Unceremoniously Ripped from the OpenMMTools github, simply to change sigma to K
        Apply a soft harmonic restraint to the given atoms.
        This modifies the ``ThermodynamicState`` object.
        Parameters
        ----------
        thermodynamic_state : openmmtools.states.ThermodynamicState
            The thermodynamic state with the system. This will be modified.
        topology : mdtraj.Topology or openmm.Topology
            The topology of the system.
        atoms_dsl : str
           The MDTraj DSL string for selecting the atoms to restrain.
        spring_constant : openmm.unit.Quantity, optional
            Controls the strength of the restrain. The smaller, the tighter
            (units of distance, default is 3.0*angstrom).
        """

        # Make sure the topology is an MDTraj topology.
        if isinstance(topology, md.Topology):
            mdtraj_topology = topology
        else:
            mdtraj_topology = md.Topology.from_openmm(topology)
        
        #Determine indices of the atoms to restrain
        restrained_atom_indices = mdtraj_topology.select(atoms_dsl)
        if len(restrained_atom_indices) == 0:
            raise Exception('No Atoms To Restrain!')
        
        #Assign Spring Constant, ensuring it is the appropriate unit
        K = spring_constant  # Spring constant.
        if type(K) != unit.Quantity:
            K = K * spring_constant_unit
        elif K.unit != spring_constant_unit:
            raise Exception('Improper Spring Constant Unit')
        
        #Energy and Force for Restraint
        energy_expression = '(K/2)*periodicdistance(x, y, z, x0, y0, z0)^2'
        restraint_force = openmm.CustomExternalForce(energy_expression)
        restraint_force.addGlobalParameter('K', K)
        restraint_force.addPerParticleParameter('x0')
        restraint_force.addPerParticleParameter('y0')
        restraint_force.addPerParticleParameter('z0')
        for index in restrained_atom_indices:
            parameters = self.init_positions[index,:]
            restraint_force.addParticle(index, parameters)
        thermodynamic_state.system.addForce(restraint_force)
=======
        # Add pos, box_vecs, velos for new temperatures
        self.init_positions = np.insert(self.init_positions, insert_inds, [self.init_positions[ind-1] for ind in insert_inds], axis=0)
        self.init_box_vectors = np.insert(self.init_box_vectors, insert_inds, [self.init_box_vectors[state-1] for ind in insert_inds], axis=0)
        self.init_velocities = np.insert(self.init_velocities, insert_inds, [self.init_velocities[state-1] for ind in insert_inds], axis=0)
>>>>>>> 5e4471f3
<|MERGE_RESOLUTION|>--- conflicted
+++ resolved
@@ -36,15 +36,11 @@
                  iter_length: int,
                  dt: float, 
                  init_velocities=None,
-<<<<<<< HEAD
                  sampler_states=None,
                  context=None,
                  spring_constants:np.array=None,
                  restrained_atoms_dsl:str=None,
                  mdtraj_topology:md.Topology=None):
-=======
-                 context=None):
->>>>>>> 5e4471f3
         """
         """
         # Assign attributes
@@ -138,15 +134,10 @@
         except:
             pass    
         
-<<<<<<< HEAD
         if self.restrained_atoms_dsl is not None:
             return sampler_states, [t*unit.kelvin for t in temperatures], [t*spring_constant_unit for t in self.spring_constants]
         else:
             return sampler_states, [t*unit.kelvin for t in temperatures]
-=======
-        return [t*unit.kelvin for t in temperatures]
-            
->>>>>>> 5e4471f3
         
         
     def _configure_simulation_parameters(self):
@@ -205,19 +196,16 @@
         self.reporter = MultiStateReporter(self.output_ncdf, checkpoint_interval=10, analysis_particle_indices=atom_inds)
         
         # Initialize sampler states if starting from scratch, otherwise they should be determinine in interpolation or passed through from Fulton Market
-        if not self.iterpolate:
-            if self.init_velocities is not None:
-                print(datetime.now().strftime("%m/%d/%Y %H:%M:%S") + '//' + 'Setting initial positions with the "Velocity" method', flush=True)
-                self.sampler_states = [SamplerState(positions=self.init_positions[i], box_vectors=self.init_box_vectors[i], velocities=self.init_velocities[i]) for i in range(self.n_replicates)]
-            elif self.context is not None:
-                print(datetime.now().strftime("%m/%d/%Y %H:%M:%S") + '//' + 'Setting initial positions with the "Context" method', flush=True)
-                self.sampler_states = SamplerState(positions=self.init_positions, box_vectors=self.init_box_vectors).from_context(self.context)
-            else:
-                print(datetime.now().strftime("%m/%d/%Y %H:%M:%S") + '//' + 'Setting initial positions with the "No Context" method', flush=True)
-                self.sampler_states = SamplerState(positions=self.init_positions, box_vectors=self.init_box_vectors)
-        else:
-                print(datetime.now().strftime("%m/%d/%Y %H:%M:%S") + '//' + 'Setting initial positions with the "Interpolate" method', flush=True)
-
+        if self.init_velocities is not None:
+            print(datetime.now().strftime("%m/%d/%Y %H:%M:%S") + '//' + 'Setting initial positions with the "Velocity" method', flush=True)
+            self.sampler_states = [SamplerState(positions=self.init_positions[i], box_vectors=self.init_box_vectors[i], velocities=self.init_velocities[i]) for i in range(self.n_replicates)]
+        elif self.context is not None:
+            print(datetime.now().strftime("%m/%d/%Y %H:%M:%S") + '//' + 'Setting initial positions with the "Context" method', flush=True)
+            self.sampler_states = SamplerState(positions=self.init_positions, box_vectors=self.init_box_vectors).from_context(self.context)
+        else:
+            print(datetime.now().strftime("%m/%d/%Y %H:%M:%S") + '//' + 'Setting initial positions with the "No Context" method', flush=True)
+            self.sampler_states = SamplerState(positions=self.init_positions, box_vectors=self.init_box_vectors)
+        
             
         if self.restrained_atoms_dsl is None:
             self.simulation.create(thermodynamic_state=self.ref_state, sampler_states=self.sampler_states,
@@ -287,16 +275,9 @@
                 insert_inds.append(state+1)
     
         return np.array(insert_inds)
-<<<<<<< HEAD
-        
-        
-    def _interpolate_states(self, insert_inds: np.array): #TODO: Add sample state
-=======
-
-
-
-    def _interpolate_states(self, insert_inds: np.array): 
->>>>>>> 5e4471f3
+        
+        
+    def _interpolate_states(self, insert_inds: np.array):
     
         # Add new states
         prev_temps = [s.temperature._value for s in self.reporter.read_thermodynamic_states()[0]]
@@ -320,18 +301,12 @@
             
         self.temperatures = [temp*unit.kelvin for temp in new_temps]
         self.n_replicates = len(self.temperatures)
-        # Read sampler states
-
-<<<<<<< HEAD
-        # Add sampler_states for new temperatures
-        self.sampler_states = []
-        displacement = 0
-        for state in range(len(self.temperatures)):
-            if state-displacement in insert_inds:
-                self.sampler_states.append(sampler_states[state-displacement-1])
-                displacement += 1
-            else:
-                self.sampler_states.append(sampler_states[state-displacement])
+
+        # Add pos, box_vecs, velos for new temperatures
+        self.init_positions = np.insert(self.init_positions, insert_inds, [self.init_positions[ind-1] for ind in insert_inds], axis=0)
+        self.init_box_vectors = np.insert(self.init_box_vectors, insert_inds, [self.init_box_vectors[state-1] for ind in insert_inds], axis=0)
+        self.init_velocities = np.insert(self.init_velocities, insert_inds, [self.init_velocities[state-1] for ind in insert_inds], axis=0)
+
 
 
     def _restrain_atoms_by_dsl(self, thermodynamic_state, topology, atoms_dsl, spring_constant):
@@ -381,9 +356,3 @@
             parameters = self.init_positions[index,:]
             restraint_force.addParticle(index, parameters)
         thermodynamic_state.system.addForce(restraint_force)
-=======
-        # Add pos, box_vecs, velos for new temperatures
-        self.init_positions = np.insert(self.init_positions, insert_inds, [self.init_positions[ind-1] for ind in insert_inds], axis=0)
-        self.init_box_vectors = np.insert(self.init_box_vectors, insert_inds, [self.init_box_vectors[state-1] for ind in insert_inds], axis=0)
-        self.init_velocities = np.insert(self.init_velocities, insert_inds, [self.init_velocities[state-1] for ind in insert_inds], axis=0)
->>>>>>> 5e4471f3
