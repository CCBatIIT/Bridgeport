--- conflicted
+++ resolved
@@ -136,15 +136,10 @@
         except:
             pass    
         
-<<<<<<< HEAD
         if self.spring_centers.shape[0] == self.n_replicates:
-            return sampler_states, [t*unit.kelvin for t in temperatures], [t*spring_constant_unit for t in self.spring_constants], self.spring_centers
+            return [t*unit.kelvin for t in temperatures], [t*spring_constant_unit for t in self.spring_constants], self.spring_centers
         elif self.restrained_atoms_dsl is not None:
-            return sampler_states, [t*unit.kelvin for t in temperatures], [t*spring_constant_unit for t in self.spring_constants]
-=======
-        if self.restrained_atoms_dsl is not None:
             return [t*unit.kelvin for t in temperatures], [t*spring_constant_unit for t in self.spring_constants]
->>>>>>> ca53fd72
         else:
             return [t*unit.kelvin for t in temperatures]
         
@@ -338,14 +333,6 @@
             assert self.spring_centers.shape[0] == len(self.temperatures)
         
         self.n_replicates = len(self.temperatures)
-<<<<<<< HEAD
-        
-        # Add pos, box_vecs, velos for new temperatures
-        self.init_positions = np.insert(self.init_positions, insert_inds, [self.init_positions[ind-1] for ind in insert_inds], axis=0)
-        self.init_box_vectors = np.insert(self.init_box_vectors, insert_inds, [self.init_box_vectors[ind-1] for ind in insert_inds], axis=0)
-        if self.init_velocities is not None:
-            self.init_velocities = np.insert(self.init_velocities, insert_inds, [self.init_velocities[ind-1] for ind in insert_inds], axis=0)
-=======
 
         # Only interpolate inital positions and box_vectors if not first simulation
         if self.sim_no > 0:
@@ -355,7 +342,6 @@
             self.init_box_vectors = np.insert(self.init_box_vectors, insert_inds, [self.init_box_vectors[ind-1] for ind in insert_inds], axis=0)
             if self.init_velocities is not None:
                 self.init_velocities = np.insert(self.init_velocities, insert_inds, [self.init_velocities[ind-1] for ind in insert_inds], axis=0)
->>>>>>> ca53fd72
 
             # Convert to quantities    
             self.init_positions = TrackedQuantity(unit.Quantity(value=np.ma.masked_array(data=self.init_positions, mask=False, fill_value=1e+20), unit=unit.nanometer))
